--- conflicted
+++ resolved
@@ -19,13 +19,8 @@
 	github.com/rancher/wrangler v1.0.2
 	github.com/sirupsen/logrus v1.9.0
 	github.com/urfave/cli v1.22.12
-<<<<<<< HEAD
-	github.com/whilp/git-urls v0.0.0-20191001220047-6db9661140c0
+	github.com/whilp/git-urls v1.0.0
 	golang.org/x/crypto v0.6.0
-=======
-	github.com/whilp/git-urls v1.0.0
-	golang.org/x/crypto v0.5.0
->>>>>>> 7cc97129
 	gopkg.in/go-playground/webhooks.v5 v5.17.0
 	gotest.tools v2.2.0+incompatible
 	k8s.io/api v0.24.5
@@ -86,13 +81,8 @@
 	go.opentelemetry.io/otel/sdk/metric v0.20.0 // indirect
 	go.opentelemetry.io/otel/trace v0.20.0 // indirect
 	go.opentelemetry.io/proto/otlp v0.7.0 // indirect
-<<<<<<< HEAD
-	golang.org/x/mod v0.7.0 // indirect
-	golang.org/x/net v0.6.0 // indirect
-=======
 	golang.org/x/mod v0.8.0 // indirect
 	golang.org/x/net v0.7.0 // indirect
->>>>>>> 7cc97129
 	golang.org/x/oauth2 v0.0.0-20211104180415-d3ed0bb246c8 // indirect
 	golang.org/x/sync v0.1.0 // indirect
 	golang.org/x/sys v0.5.0 // indirect
