module github.com/rancher/gitjob

go 1.19

replace (
	github.com/matryer/moq => github.com/rancher/moq v0.0.0-20190404221404-ee5226d43009
	k8s.io/client-go => k8s.io/client-go v0.24.5
)

require (
	github.com/Masterminds/semver/v3 v3.2.1
	github.com/gogits/go-gogs-client v0.0.0-20210131175652-1d7215cd8d85
	github.com/gorilla/mux v1.8.0
	github.com/onsi/ginkgo/v2 v2.9.4
	github.com/onsi/gomega v1.27.6
	github.com/pkg/errors v0.9.1
	github.com/rancher/lasso v0.0.0-20221227210133-6ea88ca2fbcc
	github.com/rancher/steve v0.0.0-20220628235427-dbf9ef88ce8f
	github.com/rancher/wrangler v1.1.1
	github.com/sirupsen/logrus v1.9.0
	github.com/urfave/cli v1.22.13
	github.com/whilp/git-urls v1.0.0
	golang.org/x/crypto v0.9.0
	gopkg.in/go-playground/webhooks.v5 v5.17.0
	gotest.tools v2.2.0+incompatible
	k8s.io/api v0.25.4
	k8s.io/apiextensions-apiserver v0.25.4
	k8s.io/apimachinery v0.25.4
	k8s.io/client-go v12.0.0+incompatible
	sigs.k8s.io/cli-utils v0.33.0
)

require (
	github.com/PuerkitoBio/purell v1.1.1 // indirect
	github.com/PuerkitoBio/urlesc v0.0.0-20170810143723-de5bf2ad4578 // indirect
	github.com/beorn7/perks v1.0.1 // indirect
	github.com/blang/semver/v4 v4.0.0 // indirect
	github.com/cespare/xxhash/v2 v2.1.2 // indirect
	github.com/cpuguy83/go-md2man/v2 v2.0.2 // indirect
	github.com/davecgh/go-spew v1.1.1 // indirect
	github.com/emicklei/go-restful/v3 v3.8.0 // indirect
	github.com/evanphx/json-patch v4.12.0+incompatible // indirect
	github.com/felixge/httpsnoop v1.0.1 // indirect
	github.com/ghodss/yaml v1.0.0 // indirect
	github.com/go-logr/logr v1.2.4 // indirect
	github.com/go-openapi/jsonpointer v0.19.5 // indirect
	github.com/go-openapi/jsonreference v0.19.5 // indirect
	github.com/go-openapi/swag v0.19.14 // indirect
	github.com/go-task/slim-sprig v0.0.0-20230315185526-52ccab3ef572 // indirect
	github.com/gogo/protobuf v1.3.2 // indirect
	github.com/golang/protobuf v1.5.3 // indirect
	github.com/google/gnostic v0.5.7-v3refs // indirect
	github.com/google/go-cmp v0.5.9 // indirect
	github.com/google/gofuzz v1.1.0 // indirect
	github.com/google/pprof v0.0.0-20210407192527-94a9f03dee38 // indirect
	github.com/google/uuid v1.3.0 // indirect
	github.com/gorilla/websocket v1.4.2 // indirect
	github.com/grpc-ecosystem/grpc-gateway v1.16.0 // indirect
	github.com/imdario/mergo v0.3.12 // indirect
	github.com/josharian/intern v1.0.0 // indirect
	github.com/json-iterator/go v1.1.12 // indirect
	github.com/mailru/easyjson v0.7.6 // indirect
	github.com/matttproud/golang_protobuf_extensions v1.0.2-0.20181231171920-c182affec369 // indirect
	github.com/modern-go/concurrent v0.0.0-20180306012644-bacd9c7ef1dd // indirect
	github.com/modern-go/reflect2 v1.0.2 // indirect
	github.com/munnerz/goautoneg v0.0.0-20191010083416-a7dc8b61c822 // indirect
	github.com/prometheus/client_golang v1.12.1 // indirect
	github.com/prometheus/client_model v0.2.0 // indirect
	github.com/prometheus/common v0.32.1 // indirect
	github.com/prometheus/procfs v0.7.3 // indirect
	github.com/rancher/remotedialer v0.2.6-0.20220104192242-f3837f8d649a // indirect
	github.com/russross/blackfriday/v2 v2.1.0 // indirect
	github.com/spf13/pflag v1.0.5 // indirect
	go.opentelemetry.io/contrib v0.20.0 // indirect
	go.opentelemetry.io/contrib/instrumentation/net/http/otelhttp v0.20.0 // indirect
	go.opentelemetry.io/otel v0.20.0 // indirect
	go.opentelemetry.io/otel/exporters/otlp v0.20.0 // indirect
	go.opentelemetry.io/otel/metric v0.20.0 // indirect
	go.opentelemetry.io/otel/sdk v0.20.0 // indirect
	go.opentelemetry.io/otel/sdk/export/metric v0.20.0 // indirect
	go.opentelemetry.io/otel/sdk/metric v0.20.0 // indirect
	go.opentelemetry.io/otel/trace v0.20.0 // indirect
	go.opentelemetry.io/proto/otlp v0.7.0 // indirect
<<<<<<< HEAD
	golang.org/x/mod v0.10.0 // indirect
	golang.org/x/net v0.9.0 // indirect
=======
	golang.org/x/mod v0.9.0 // indirect
	golang.org/x/net v0.10.0 // indirect
>>>>>>> 6ef170e4
	golang.org/x/oauth2 v0.0.0-20211104180415-d3ed0bb246c8 // indirect
	golang.org/x/sync v0.1.0 // indirect
	golang.org/x/sys v0.8.0 // indirect
	golang.org/x/term v0.8.0 // indirect
	golang.org/x/text v0.9.0 // indirect
	golang.org/x/time v0.0.0-20220210224613-90d013bbcef8 // indirect
	golang.org/x/tools v0.8.0 // indirect
	google.golang.org/appengine v1.6.7 // indirect
	google.golang.org/genproto v0.0.0-20220502173005-c8bf987b8c21 // indirect
	google.golang.org/grpc v1.47.0 // indirect
	google.golang.org/protobuf v1.28.0 // indirect
	gopkg.in/inf.v0 v0.9.1 // indirect
	gopkg.in/yaml.v2 v2.4.0 // indirect
	gopkg.in/yaml.v3 v3.0.1 // indirect
	k8s.io/apiserver v0.25.4 // indirect
	k8s.io/code-generator v0.25.4 // indirect
	k8s.io/component-base v0.25.4 // indirect
	k8s.io/gengo v0.0.0-20211129171323-c02415ce4185 // indirect
	k8s.io/klog/v2 v2.70.1 // indirect
	k8s.io/kube-openapi v0.0.0-20220803162953-67bda5d908f1 // indirect
	k8s.io/utils v0.0.0-20220728103510-ee6ede2d64ed // indirect
	sigs.k8s.io/apiserver-network-proxy/konnectivity-client v0.0.33 // indirect
	sigs.k8s.io/json v0.0.0-20220713155537-f223a00ba0e2 // indirect
	sigs.k8s.io/structured-merge-diff/v4 v4.2.3 // indirect
	sigs.k8s.io/yaml v1.3.0 // indirect
)<|MERGE_RESOLUTION|>--- conflicted
+++ resolved
@@ -81,13 +81,8 @@
 	go.opentelemetry.io/otel/sdk/metric v0.20.0 // indirect
 	go.opentelemetry.io/otel/trace v0.20.0 // indirect
 	go.opentelemetry.io/proto/otlp v0.7.0 // indirect
-<<<<<<< HEAD
 	golang.org/x/mod v0.10.0 // indirect
-	golang.org/x/net v0.9.0 // indirect
-=======
-	golang.org/x/mod v0.9.0 // indirect
 	golang.org/x/net v0.10.0 // indirect
->>>>>>> 6ef170e4
 	golang.org/x/oauth2 v0.0.0-20211104180415-d3ed0bb246c8 // indirect
 	golang.org/x/sync v0.1.0 // indirect
 	golang.org/x/sys v0.8.0 // indirect
